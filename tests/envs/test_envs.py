#!/usr/bin/env python

# Copyright 2024 The HuggingFace Inc. team. All rights reserved.
#
# Licensed under the Apache License, Version 2.0 (the "License");
# you may not use this file except in compliance with the License.
# You may obtain a copy of the License at
#
#     http://www.apache.org/licenses/LICENSE-2.0
#
# Unless required by applicable law or agreed to in writing, software
# distributed under the License is distributed on an "AS IS" BASIS,
# WITHOUT WARRANTIES OR CONDITIONS OF ANY KIND, either express or implied.
# See the License for the specific language governing permissions and
# limitations under the License.
import importlib

import gymnasium as gym
import pytest
import torch
from gymnasium.utils.env_checker import check_env

import lerobot
from lerobot.envs.factory import make_env, make_env_config
<<<<<<< HEAD
from lerobot.processor import RobotProcessor, TransitionIndex, VanillaObservationProcessor
=======
from lerobot.processor import RobotProcessor, TransitionKey, VanillaObservationProcessor
>>>>>>> 26dd1a01
from tests.utils import require_env

OBS_TYPES = ["state", "pixels", "pixels_agent_pos"]


@pytest.mark.parametrize("obs_type", OBS_TYPES)
@pytest.mark.parametrize("env_name, env_task", lerobot.env_task_pairs)
@require_env
def test_env(env_name, env_task, obs_type):
    if env_name == "aloha" and obs_type == "state":
        pytest.skip("`state` observations not available for aloha")

    package_name = f"gym_{env_name}"
    importlib.import_module(package_name)
    env = gym.make(f"{package_name}/{env_task}", obs_type=obs_type)
    check_env(env.unwrapped, skip_render_check=True)
    env.close()


@pytest.mark.parametrize("env_name", lerobot.available_envs)
@require_env
def test_factory(env_name):
    cfg = make_env_config(env_name)
    env = make_env(cfg, n_envs=1)
    obs, _ = env.reset()

    # Process observation using processor
    obs_processor = RobotProcessor([VanillaObservationProcessor()])
    transition = (obs, None, None, None, None, None, None)
    processed_transition = obs_processor(transition)
<<<<<<< HEAD
    obs = processed_transition[TransitionIndex.OBSERVATION]
=======
    obs = processed_transition[TransitionKey.OBSERVATION]
>>>>>>> 26dd1a01

    # test image keys are float32 in range [0,1]
    for key in obs:
        if "image" not in key:
            continue
        img = obs[key]
        assert img.dtype == torch.float32
        # TODO(rcadene): we assume for now that image normalization takes place in the model
        assert img.max() <= 1.0
        assert img.min() >= 0.0

    env.close()<|MERGE_RESOLUTION|>--- conflicted
+++ resolved
@@ -22,11 +22,7 @@
 
 import lerobot
 from lerobot.envs.factory import make_env, make_env_config
-<<<<<<< HEAD
-from lerobot.processor import RobotProcessor, TransitionIndex, VanillaObservationProcessor
-=======
 from lerobot.processor import RobotProcessor, TransitionKey, VanillaObservationProcessor
->>>>>>> 26dd1a01
 from tests.utils import require_env
 
 OBS_TYPES = ["state", "pixels", "pixels_agent_pos"]
@@ -57,11 +53,7 @@
     obs_processor = RobotProcessor([VanillaObservationProcessor()])
     transition = (obs, None, None, None, None, None, None)
     processed_transition = obs_processor(transition)
-<<<<<<< HEAD
-    obs = processed_transition[TransitionIndex.OBSERVATION]
-=======
     obs = processed_transition[TransitionKey.OBSERVATION]
->>>>>>> 26dd1a01
 
     # test image keys are float32 in range [0,1]
     for key in obs:
