--- conflicted
+++ resolved
@@ -1,9 +1,5 @@
 This tutorial will explain the training script, how to use it, and particularly how to configure everything needed for the training run.
-<<<<<<< HEAD
 > **Note:** The following assume you're running these commands on a machine equipped with a cuda GPU. If you don't have one (or if you're using a Mac), you can add `--policy.device=cpu` (`--policy.device=mps` respectively). However, be advised that the code executes much slower on cpu.
-=======
-> **Note:** The following assumes you're running these commands on a machine equipped with a cuda GPU. If you don't have one (or if you're using a Mac), you can add `--policy.device=cpu` (`--policy.device=mps` respectively). However, be advised that the code executes much slower on cpu.
->>>>>>> 483be9aa
 
 
 ## The training script
@@ -27,7 +23,7 @@
 
 You can inspect the `TrainPipelineConfig` defined in [`lerobot/configs/train.py`](../lerobot/configs/train.py) (which is heavily commented and meant to be a reference to understand any option)
 
-When running the script, inputs for the command line are parsed thanks to the `@parser.wrap()` decorator and an instance of this class is automatically generated. Under the hood, this is done with [Draccus](https://github.com/dlwh/draccus) which is a tool dedicated to this purpose. If you're familiar with Hydra, Draccus can similarly load configurations from config files (.json, .yaml) and also override their values through command line inputs. Unlike Hydra, these configurations are pre-defined in the code through dataclasses rather than being defined entirely in config files. This allows for more rigorous serialization/deserialization, typing, and to manipulate configuration as objects directly in the code and not as dictionaries or namespaces (which enables nice features in an IDE such as autocomplete, jump-to-def, etc.)
+When running the script, inputs for the command line are parsed thanks to the `@parser.wrap()` decorator and an instance of this class is automatically generated. Under the hood, this is done with [Draccus](https://github.com/dlwh/draccus) which is a tool dedicated for this purpose. If you're familiar with Hydra, Draccus can similarly load configurations from config files (.json, .yaml) and also override their values through command line inputs. Unlike Hydra, these configurations are pre-defined in the code through dataclasses rather than being defined entirely in config files. This allows for more rigorous serialization/deserialization, typing, and to manipulate configuration as objects directly in the code and not as dictionaries or namespaces (which enables nice features in an IDE such as autocomplete, jump-to-def, etc.)
 
 Let's have a look at a simplified example. Amongst other attributes, the training config has the following attributes:
 ```python
@@ -47,7 +43,7 @@
 ```
 
 This creates a hierarchical relationship where, for example assuming we have a `cfg` instance of `TrainPipelineConfig`, we can access the `repo_id` value with `cfg.dataset.repo_id`.
-From the command line, we can specify this value by using a very similar syntax `--dataset.repo_id=repo/id`.
+From the command line, we can specify this value with using a very similar syntax `--dataset.repo_id=repo/id`.
 
 By default, every field takes its default value specified in the dataclass. If a field doesn't have a default value, it needs to be specified either from the command line or from a config file – which path is also given in the command line (more in this below). In the example above, the `dataset` field doesn't have a default value which means it must be specified.
 
@@ -139,7 +135,7 @@
 
 ## Resume training
 
-Being able to resume a training run is important in case it crashed or aborted for any reason. We'll demonstrate how to do that here.
+Being able to resume a training run is important in case it crashed or aborted for any reason. We'll demonstrate how to that here.
 
 Let's reuse the command from the previous run and add a few more options:
 ```bash
